--- conflicted
+++ resolved
@@ -45,10 +45,7 @@
 use v4l2::MappedRegion;
 
 pub use consts::*;
-<<<<<<< HEAD
 pub use v4l2::pubconsts as consts;
-=======
->>>>>>> e12eb324
 
 pub type Result<T> = result::Result<T, Error>;
 
@@ -229,17 +226,10 @@
     fn fmt(&self, f: &mut fmt::Formatter) -> fmt::Result {
         match *self {
             IntervalInfo::Discretes(ref d) => {
-<<<<<<< HEAD
-                try!(write!(f, "Discretes: {}fps", d[0].1 / d[0].0));
+                write!(f, "Discretes: {}fps", d[0].1 / d[0].0)?;
 
                 for res in (&d[1..]).iter() {
-                    try!(write!(f, ", {}fps", res.1 / res.0));
-=======
-                write!(f, "Discretes: {}fps", d[0].1/d[0].0)?;
-
-                for res in (&d[1..]).iter() {
-                    write!(f, ", {}fps", res.1/res.0)?;
->>>>>>> e12eb324
+                    write!(f, ", {}fps", res.1 / res.0)?;
                 }
 
                 Ok(())
@@ -333,15 +323,7 @@
         let fourcc = FormatInfo::fourcc(format);
         let mut size = v4l2::Frmsizeenum::new(fourcc);
 
-<<<<<<< HEAD
-        try!(v4l2::xioctl_valid(
-            self.fd,
-            v4l2::VIDIOC_ENUM_FRAMESIZES,
-            &mut size
-        ));
-=======
         v4l2::xioctl_valid(self.fd, v4l2::VIDIOC_ENUM_FRAMESIZES, &mut size)?;
->>>>>>> e12eb324
 
         if fourcc != size.pixelformat {
             return Err(Error::BadFormat);
@@ -351,15 +333,7 @@
             let mut discretes = vec![(size.discrete().width, size.discrete().height)];
             size.index = 1;
 
-<<<<<<< HEAD
-            while try!(v4l2::xioctl_valid(
-                self.fd,
-                v4l2::VIDIOC_ENUM_FRAMESIZES,
-                &mut size
-            )) {
-=======
             while v4l2::xioctl_valid(self.fd, v4l2::VIDIOC_ENUM_FRAMESIZES, &mut size)? {
->>>>>>> e12eb324
                 {
                     let discrete = size.discrete();
                     discretes.push((discrete.width, discrete.height));
@@ -388,15 +362,7 @@
         let fourcc = FormatInfo::fourcc(format);
         let mut ival = v4l2::Frmivalenum::new(fourcc, resolution);
 
-<<<<<<< HEAD
-        try!(v4l2::xioctl_valid(
-            self.fd,
-            v4l2::VIDIOC_ENUM_FRAMEINTERVALS,
-            &mut ival
-        ));
-=======
         v4l2::xioctl_valid(self.fd, v4l2::VIDIOC_ENUM_FRAMEINTERVALS, &mut ival)?;
->>>>>>> e12eb324
 
         if fourcc != ival.pixelformat {
             return Err(Error::BadFormat);
@@ -410,15 +376,7 @@
             let mut discretes = vec![(ival.discrete().numerator, ival.discrete().denominator)];
             ival.index = 1;
 
-<<<<<<< HEAD
-            while try!(v4l2::xioctl_valid(
-                self.fd,
-                v4l2::VIDIOC_ENUM_FRAMEINTERVALS,
-                &mut ival
-            )) {
-=======
             while v4l2::xioctl_valid(self.fd, v4l2::VIDIOC_ENUM_FRAMEINTERVALS, &mut ival)? {
->>>>>>> e12eb324
                 {
                     let discrete = ival.discrete();
                     discretes.push((discrete.numerator, discrete.denominator));
@@ -470,39 +428,19 @@
                 step: qctrl.step,
             },
             v4l2::CTRL_TYPE_BOOLEAN => CtrlData::Boolean {
-<<<<<<< HEAD
-                value: try!(self.get_control_value(qctrl.id)) != 0,
+                value: self.get_control_value(qctrl.id)? != 0,
                 default: qctrl.default_value != 0,
-=======
-                value: self.get_control_value(qctrl.id)? != 0,
-                default: qctrl.default_value != 0
->>>>>>> e12eb324
             },
             v4l2::CTRL_TYPE_MENU => CtrlData::Menu {
                 value: self.get_control_value(qctrl.id)? as u32,
                 default: qctrl.default_value as u32,
-<<<<<<< HEAD
-                items: try!(self.get_menu_items(
-                    qctrl.id,
-                    qctrl.minimum as u32,
-                    qctrl.maximum as u32
-                )),
-=======
-                items: self.get_menu_items(qctrl.id, qctrl.minimum as u32, qctrl.maximum as u32)?
->>>>>>> e12eb324
+                items: self.get_menu_items(qctrl.id, qctrl.minimum as u32, qctrl.maximum as u32)?,
             },
             v4l2::CTRL_TYPE_BUTTON => CtrlData::Button,
             v4l2::CTRL_TYPE_INTEGER64 => {
                 let mut qectrl = v4l2::QueryExtCtrl::new(qctrl.id);
-<<<<<<< HEAD
-                try!(v4l2::xioctl(
-                    self.fd,
-                    v4l2::VIDIOC_QUERY_EXT_CTRL,
-                    &mut qectrl
-                ));
-=======
+
                 v4l2::xioctl(self.fd, v4l2::VIDIOC_QUERY_EXT_CTRL, &mut qectrl)?;
->>>>>>> e12eb324
 
                 CtrlData::Integer64 {
                     value: self.get_ext_control_value(qctrl.id)?,
@@ -527,16 +465,11 @@
             v4l2::CTRL_TYPE_INTEGER_MENU => CtrlData::IntegerMenu {
                 value: self.get_control_value(qctrl.id)? as u32,
                 default: qctrl.default_value as u32,
-<<<<<<< HEAD
-                items: try!(self.get_int_menu_items(
+                items: self.get_int_menu_items(
                     qctrl.id,
                     qctrl.minimum as u32,
-                    qctrl.maximum as u32
-                )),
-=======
-                items: self.get_int_menu_items(qctrl.id, qctrl.minimum as u32,
-                                               qctrl.maximum as u32)?
->>>>>>> e12eb324
+                    qctrl.maximum as u32,
+                )?,
             },
             _ => CtrlData::Unknown,
         };
@@ -569,15 +502,8 @@
         let mut qmenu = v4l2::QueryMenu::new(id);
         for index in min..=max {
             qmenu.index = index as u32;
-<<<<<<< HEAD
-            if try!(v4l2::xioctl_valid(
-                self.fd,
-                v4l2::VIDIOC_QUERYMENU,
-                &mut qmenu
-            )) {
-=======
+
             if v4l2::xioctl_valid(self.fd, v4l2::VIDIOC_QUERYMENU, &mut qmenu)? {
->>>>>>> e12eb324
                 items.push(CtrlMenuItem {
                     index,
                     name: buffer_to_string(&qmenu.name),
@@ -592,15 +518,8 @@
         let mut qmenu = v4l2::QueryMenu::new(id);
         for index in min..=max {
             qmenu.index = index as u32;
-<<<<<<< HEAD
-            if try!(v4l2::xioctl_valid(
-                self.fd,
-                v4l2::VIDIOC_QUERYMENU,
-                &mut qmenu
-            )) {
-=======
+
             if v4l2::xioctl_valid(self.fd, v4l2::VIDIOC_QUERYMENU, &mut qmenu)? {
->>>>>>> e12eb324
                 items.push(CtrlIntMenuItem {
                     index,
                     value: *qmenu.value(),
